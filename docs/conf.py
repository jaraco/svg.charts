#!/usr/bin/env python3
# -*- coding: utf-8 -*-

extensions = [
    'sphinx.ext.autodoc',
<<<<<<< HEAD
    'sphinx.ext.intersphinx',
=======
    'jaraco.packaging.sphinx',
>>>>>>> 23dae906
    'rst.linker',
]

master_doc = 'index'

link_files = {
	'../CHANGES.rst': dict(
		using=dict(
			GH='https://github.com',
		),
		replace=[
			dict(
				pattern=r'(Issue )?#(?P<issue>\d+)',
				url='{package_url}/issues/{issue}',
			),
			dict(
				pattern=r'^(?m)((?P<scm_version>v?\d+(\.\d+){1,2}))\n[-=]+\n',
				with_scm='{text}\n{rev[timestamp]:%d %b %Y}\n',
			),
			dict(
				pattern=r'PEP[- ](?P<pep_number>\d+)',
				url='https://www.python.org/dev/peps/pep-{pep_number:0>4}/',
			),
		],
	),
}<|MERGE_RESOLUTION|>--- conflicted
+++ resolved
@@ -3,11 +3,7 @@
 
 extensions = [
     'sphinx.ext.autodoc',
-<<<<<<< HEAD
-    'sphinx.ext.intersphinx',
-=======
     'jaraco.packaging.sphinx',
->>>>>>> 23dae906
     'rst.linker',
 ]
 
