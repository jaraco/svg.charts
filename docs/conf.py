#!/usr/bin/env python3
# -*- coding: utf-8 -*-

import os
import sys
import subprocess

extensions = [
    'sphinx.ext.autodoc',
    'sphinx.ext.intersphinx',
    'rst.linker',
]

# General information about the project.
<<<<<<< HEAD
project = 'svg.charts'
copyright = '2010-2016 Jason R. Coombs'
=======
>>>>>>> b2c592d8

root = os.path.join(os.path.dirname(__file__), '..')
setup_script = os.path.join(root, 'setup.py')
fields = ['--name', '--version', '--url', '--author']
dist_info_cmd = [sys.executable, setup_script] + fields
output_bytes = subprocess.check_output(dist_info_cmd, cwd=root)
project, version, url, author = output_bytes.decode('utf-8').split()

copyright = '2016 ' + author

# The full version, including alpha/beta/rc tags.
release = version

master_doc = 'index'

link_files = {
	'../CHANGES.rst': dict(
		using=dict(
			GH='https://github.com',
			project=project,
			url=url,
		),
		replace=[
			dict(
				pattern=r"(Issue )?#(?P<issue>\d+)",
				url='{url}/issues/{issue}',
			),
			dict(
				pattern=r"^(?m)((?P<scm_version>v?\d+(\.\d+){1,2}))\n[-=]+\n",
				with_scm="{text}\n{rev[timestamp]:%d %b %Y}\n",
			),
		],
	),
}<|MERGE_RESOLUTION|>--- conflicted
+++ resolved
@@ -12,11 +12,6 @@
 ]
 
 # General information about the project.
-<<<<<<< HEAD
-project = 'svg.charts'
-copyright = '2010-2016 Jason R. Coombs'
-=======
->>>>>>> b2c592d8
 
 root = os.path.join(os.path.dirname(__file__), '..')
 setup_script = os.path.join(root, 'setup.py')
