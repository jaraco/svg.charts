[metadata]
license_files =
	LICENSE
name = svg.charts
author = Jason R. Coombs
author_email = jaraco@jaraco.com
description = Python SVG Charting Library
long_description = file:README.rst
url = https://github.com/jaraco/svg.charts
classifiers =
	Development Status :: 5 - Production/Stable
	Intended Audience :: Developers
	Intended Audience :: Science/Research
	License :: OSI Approved :: MIT License
	Programming Language :: Python :: 3
	Programming Language :: Python :: 3 :: Only

[options]
packages = find_namespace:
include_package_data = true
python_requires = >=3.6
install_requires =
	cssutils>=0.9.8a3
	python-dateutil>=2.0
	lxml>=2.0
	more_itertools>=6
	tempora>=1.3
	importlib_resources; python_version < "3.7"
setup_requires = setuptools_scm[toml] >= 3.4.1

[options.packages.find]
exclude =
	build*
<<<<<<< HEAD
=======
	dist*
>>>>>>> 4a734d48
	docs*
	tests*

[options.extras_require]
testing =
	# upstream
	pytest >= 4.6
	pytest-checkdocs >= 2.4
	pytest-flake8
	# python_implementation: workaround for jaraco/skeleton#22
	# python_version: workaround for python/typed_ast#156
	pytest-black >= 0.3.7; python_implementation != "PyPy" and python_version < "3.10"
	pytest-cov
	# python_implementation: workaround for jaraco/skeleton#22
	# python_version: workaround for python/typed_ast#156
	pytest-mypy; python_implementation != "PyPy" and python_version < "3.10"
	pytest-enabler >= 1.0.1

	# local

docs =
	# upstream
	sphinx
	jaraco.packaging >= 8.2
	rst.linker >= 1.9

	# local

[options.entry_points]<|MERGE_RESOLUTION|>--- conflicted
+++ resolved
@@ -31,10 +31,7 @@
 [options.packages.find]
 exclude =
 	build*
-<<<<<<< HEAD
-=======
 	dist*
->>>>>>> 4a734d48
 	docs*
 	tests*
 
