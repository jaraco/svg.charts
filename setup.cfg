[metadata]
license_file = LICENSE
name = svg.charts
author = Jason R. Coombs
author_email = jaraco@jaraco.com
description = Python SVG Charting Library
long_description = file:README.rst
url = https://github.com/jaraco/svg.charts
classifiers =
	Development Status :: 5 - Production/Stable
	Intended Audience :: Developers
	Intended Audience :: Science/Research
	License :: OSI Approved :: MIT License
	Programming Language :: Python :: 3
	Programming Language :: Python :: 3 :: Only

[options]
packages = find:
include_package_data = true
<<<<<<< HEAD
python_requires = >=3.5
install_requires =
	cssutils>=0.9.8a3
	python-dateutil>=2.0
	lxml>=2.0
	more_itertools>=6
	tempora>=1.3
	importlib_resources; python_version < "3.7"
setup_requires = setuptools_scm >= 1.15.0
=======
python_requires = >=3.6
install_requires =
setup_requires = setuptools_scm[toml] >= 3.4.1
>>>>>>> b4dd44cc

[options.extras_require]
testing =
	# upstream
	pytest >= 3.5, !=3.7.3
	pytest-checkdocs >= 1.2.3
	pytest-flake8
	pytest-black-multipy
	pytest-cov

	# local

docs =
	# upstream
	sphinx
	jaraco.packaging >= 3.2
	rst.linker >= 1.9

	# local

[options.entry_points]<|MERGE_RESOLUTION|>--- conflicted
+++ resolved
@@ -17,8 +17,7 @@
 [options]
 packages = find:
 include_package_data = true
-<<<<<<< HEAD
-python_requires = >=3.5
+python_requires = >=3.6
 install_requires =
 	cssutils>=0.9.8a3
 	python-dateutil>=2.0
@@ -26,12 +25,7 @@
 	more_itertools>=6
 	tempora>=1.3
 	importlib_resources; python_version < "3.7"
-setup_requires = setuptools_scm >= 1.15.0
-=======
-python_requires = >=3.6
-install_requires =
 setup_requires = setuptools_scm[toml] >= 3.4.1
->>>>>>> b4dd44cc
 
 [options.extras_require]
 testing =
