--- conflicted
+++ resolved
@@ -13,14 +13,6 @@
     if: tag IS present
     python: *latest_py3
     before_script: skip
-<<<<<<< HEAD
-    env:
-    - TWINE_USERNAME=jaraco
-    # TWINE_PASSWORD
-    - secure: X8GnpuDVyjqSw27US+XbN7B0dR921ps7mD60L1eqDUZkHh8uvzHdYjFqGez/isuXlFcSn3nb+RWAtmPd28YKwlEEvQ2Nxz3U/KGNgH+0vc5CsA/tQIXzXhNQrqWaZn6JeTdUCJ5CVZfuyWAWnYraaVfJ3MjSKSLLpFHjtvmxPNU=
-    - TOX_TESTENV_PASSENV="TWINE_USERNAME TWINE_PASSWORD"
-=======
->>>>>>> 9ef4b6e6
     script: tox -e release
 
 cache: pip
