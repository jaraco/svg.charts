--- conflicted
+++ resolved
@@ -2,10 +2,6 @@
 language: python
 
 python:
-<<<<<<< HEAD
-- 3.5
-=======
->>>>>>> b4dd44cc
 - 3.6
 - &latest_py3 3.8
 
