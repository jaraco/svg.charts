--- conflicted
+++ resolved
@@ -18,12 +18,6 @@
     all_branches: true
     python: 3.5
   user: jaraco
-<<<<<<< HEAD
-  distributions: dists
-  password:
-    secure: ez2KbyRcfaOEI08AhiPmLk5qWe/cUdht3DnZrQqQboFTcd6q00y6rnoGYhiH1h/CxeW804LKKSIpgLrDcjmquIJNxIBxHBcRBFmxCxBM+YrxM7T1ArSiH262elmW1/QD+JrL51umOtfptkQYO/ConiVI8ucSSMffd88/2w/vHAo=
-=======
   # supply password with `travis encrypt --add deploy.password`
   distributions: dists
-  skip_upload_docs: true
->>>>>>> a50fb1c8
+  skip_upload_docs: true