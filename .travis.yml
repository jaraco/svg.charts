dist: trusty
sudo: false
language: python

python:
- 2.7
- &latest_py3 3.6

jobs:
  fast_finish: true
  include:
  - stage: deploy
    if: tag IS present
    python: *latest_py3
    install: skip
    script: skip
    deploy:
      provider: pypi
      on:
        tags: true
        all_branches: true
      user: jaraco
      password:
        secure: ... # encrypt password with `travis encrypt`
      distributions: dists
      skip_cleanup: true

cache: pip

install:
<<<<<<< HEAD
- pip install tox "setuptools>=28.2"
script:
- tox
branches:
  except:
  - skeleton
deploy:
  provider: pypi
  server: https://upload.pypi.org/legacy/
  on:
    tags: true
    all_branches: true
    python: 3.6
  user: jaraco
  distributions: dists
  skip_upload_docs: true
  password:
    secure: ez2KbyRcfaOEI08AhiPmLk5qWe/cUdht3DnZrQqQboFTcd6q00y6rnoGYhiH1h/CxeW804LKKSIpgLrDcjmquIJNxIBxHBcRBFmxCxBM+YrxM7T1ArSiH262elmW1/QD+JrL51umOtfptkQYO/ConiVI8ucSSMffd88/2w/vHAo=
=======
- pip install tox tox-venv

before_script:
  # Disable IPv6. Ref travis-ci/travis-ci#8361
  - if [ "${TRAVIS_OS_NAME}" == "linux" ]; then
      sudo sh -c 'echo 0 > /proc/sys/net/ipv6/conf/all/disable_ipv6';
    fi
script: tox
>>>>>>> ed475c92
<|MERGE_RESOLUTION|>--- conflicted
+++ resolved
@@ -21,33 +21,13 @@
         all_branches: true
       user: jaraco
       password:
-        secure: ... # encrypt password with `travis encrypt`
+        secure: ez2KbyRcfaOEI08AhiPmLk5qWe/cUdht3DnZrQqQboFTcd6q00y6rnoGYhiH1h/CxeW804LKKSIpgLrDcjmquIJNxIBxHBcRBFmxCxBM+YrxM7T1ArSiH262elmW1/QD+JrL51umOtfptkQYO/ConiVI8ucSSMffd88/2w/vHAo=
       distributions: dists
       skip_cleanup: true
 
 cache: pip
 
 install:
-<<<<<<< HEAD
-- pip install tox "setuptools>=28.2"
-script:
-- tox
-branches:
-  except:
-  - skeleton
-deploy:
-  provider: pypi
-  server: https://upload.pypi.org/legacy/
-  on:
-    tags: true
-    all_branches: true
-    python: 3.6
-  user: jaraco
-  distributions: dists
-  skip_upload_docs: true
-  password:
-    secure: ez2KbyRcfaOEI08AhiPmLk5qWe/cUdht3DnZrQqQboFTcd6q00y6rnoGYhiH1h/CxeW804LKKSIpgLrDcjmquIJNxIBxHBcRBFmxCxBM+YrxM7T1ArSiH262elmW1/QD+JrL51umOtfptkQYO/ConiVI8ucSSMffd88/2w/vHAo=
-=======
 - pip install tox tox-venv
 
 before_script:
@@ -55,5 +35,4 @@
   - if [ "${TRAVIS_OS_NAME}" == "linux" ]; then
       sudo sh -c 'echo 0 > /proc/sys/net/ipv6/conf/all/disable_ipv6';
     fi
-script: tox
->>>>>>> ed475c92
+script: tox