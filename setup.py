--- conflicted
+++ resolved
@@ -23,11 +23,7 @@
 needs_pytest = {'pytest', 'test'}.intersection(sys.argv)
 pytest_runner = ['pytest_runner'] if needs_pytest else []
 needs_sphinx = {'release', 'build_sphinx', 'upload_docs'}.intersection(sys.argv)
-<<<<<<< HEAD
-sphinx = ['sphinx'] + install_reqs if needs_sphinx else []
-=======
 sphinx = ['sphinx', 'rst.linker'] if needs_sphinx else []
->>>>>>> b93b3a03
 needs_wheel = {'release', 'bdist_wheel'}.intersection(sys.argv)
 wheel = ['wheel'] if needs_wheel else []
 
