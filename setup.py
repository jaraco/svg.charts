--- conflicted
+++ resolved
@@ -4,21 +4,13 @@
 
 import setuptools
 
-<<<<<<< HEAD
-with io.open('README.rst', encoding='utf-8') as readme:
-	long_description = readme.read()
-
 name = 'svg.charts'
 description = 'Python SVG Charting Library'
-=======
-name = 'skeleton'
-description = ''
-nspkg_technique = 'native'
+nspkg_technique = 'managed'
 """
 Does this package use "native" namespace packages or
 pkg_resources "managed" namespace packages?
 """
->>>>>>> ed475c92
 
 params = dict(
 	name=name,
