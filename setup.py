--- conflicted
+++ resolved
@@ -9,16 +9,8 @@
 with io.open('README.rst', encoding='utf-8') as readme:
 	long_description = readme.read()
 
-<<<<<<< HEAD
-needs_wheel = {'release', 'bdist_wheel', 'dists'}.intersection(sys.argv)
-wheel = ['wheel'] if needs_wheel else []
-
 name = 'svg.charts'
 description = 'Python SVG Charting Library'
-=======
-name = 'skeleton'
-description = ''
->>>>>>> 23dae906
 
 params = dict(
 	name=name,
